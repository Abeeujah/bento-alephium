--- conflicted
+++ resolved
@@ -1,43 +1,17 @@
 use serde::{Deserialize, Serialize};
-use std::fmt;
-
-<<<<<<< HEAD
+
 pub const DEFAULT_GROUP_NUM: i64 = 4;
 pub const REORG_TIMEOUT: i64 = 210 * 16 * 1000; // 210 blocks * 16 seconds
 
 pub type Event = ContractEventByBlockHash;
 pub type BlockHash = String;
 pub type GroupIndex = i64;
-=======
-/// A wrapper type for representing a generic hash.
-/// Implements `Display` to output the hash as a string.
-#[derive(Serialize, Deserialize, Debug, PartialEq, Eq, Clone)]
-pub struct Hash(pub String);
-
-impl fmt::Display for Hash {
-    fn fmt(&self, f: &mut fmt::Formatter) -> fmt::Result {
-        write!(f, "{}", self.0)
-    }
-}
-
-/// A wrapper type for representing a block hash.
-/// Implements `Display` to output the block hash as a string.
-#[derive(Serialize, Deserialize, Debug, PartialEq, Eq, Clone)]
-pub struct BlockHash(pub String);
-
-impl fmt::Display for BlockHash {
-    fn fmt(&self, f: &mut fmt::Formatter) -> fmt::Result {
-        write!(f, "{}", self.0)
-    }
-}
->>>>>>> fd48eef3
 
 /// Represents the header of a block in a blockchain.
 /// Contains information such as the hash, timestamp, chain range, and block height.
 #[derive(Deserialize, Debug)]
 #[serde(rename_all = "camelCase")]
 pub struct BlockHeaderEntry {
-<<<<<<< HEAD
     pub hash: String,
     pub timestamp: i64,
     pub chain_from: i64,
@@ -80,43 +54,6 @@
 pub struct GhostUncleBlockEntry {
     pub block_hash: String,
     pub miner: String,
-=======
-    pub hash: BlockHash,      // The hash of the block.
-    pub timestamp: i64,       // The timestamp of when the block was created.
-    pub chain_from: i64,      // The start range of the chain.
-    pub chain_to: i64,        // The end range of the chain.
-    pub height: i64,          // The block height in the chain.
-    pub deps: Vec<BlockHash>, // The dependencies of the block.
-}
-
-/// Represents a complete block entry with transaction details.
-/// Contains information such as transactions, nonce, and ghost uncles.
-#[derive(Deserialize, Debug)]
-#[serde(rename_all = "camelCase")]
-pub struct BlockEntry {
-    pub hash: BlockHash,                         // The hash of the block.
-    pub timestamp: i64,                          // The timestamp when the block was created.
-    pub chain_from: i64,                         // The start range of the chain.
-    pub chain_to: i64,                           // The end range of the chain.
-    pub height: i64,                             // The block height.
-    pub deps: Vec<BlockHash>,                    // The block dependencies.
-    pub transactions: Vec<Transaction>,          // The list of transactions in this block.
-    pub nonce: String,                           // A unique nonce for the block.
-    pub version: i8,                             // The version of the block.
-    pub dep_state_hash: Hash,                    // The state hash of the block dependencies.
-    pub txs_hash: Hash,                          // The hash of the transactions in the block.
-    pub target: String,                          // The target block for the chain.
-    pub ghost_uncles: Vec<GhostUncleBlockEntry>, // A list of ghost uncles related to the block.
-}
-
-/// Represents a ghost uncle block entry.
-/// Contains information about the block hash and miner.
-#[derive(Deserialize, Debug)]
-#[serde(rename_all = "camelCase")]
-pub struct GhostUncleBlockEntry {
-    pub block_hash: BlockHash, // The hash of the ghost uncle block.
-    pub miner: String,         // The miner of the ghost uncle block.
->>>>>>> fd48eef3
 }
 
 /// Represents the collection of blocks grouped by timestamp ranges.
@@ -126,7 +63,6 @@
     pub blocks: Vec<Vec<BlockEntry>>, // A list of block entries per timestamp range.
 }
 
-<<<<<<< HEAD
 #[derive(Debug, Serialize, Deserialize, Clone, PartialEq)]
 pub enum EventFieldType {
     Bool,
@@ -145,10 +81,6 @@
 }
 
 #[derive(Deserialize, Debug, Clone)]
-=======
-/// Represents a block along with its associated events.
-#[derive(Deserialize, Debug)]
->>>>>>> fd48eef3
 #[serde(rename_all = "camelCase")]
 pub struct BlockAndEvents {
     pub block: BlockEntry,                     // The block entry.
@@ -162,7 +94,6 @@
     pub blocks_and_events: Vec<Vec<BlockAndEvents>>, // A list of blocks and events grouped by timestamp range.
 }
 
-<<<<<<< HEAD
 #[derive(Deserialize, Debug, Clone)]
 #[serde(rename_all = "camelCase")]
 pub struct ContractEventByBlockHash {
@@ -173,32 +104,6 @@
 }
 
 #[derive(Deserialize, Debug, Clone, Serialize)]
-=======
-/// Represents different types of values used in contract events.
-#[derive(Deserialize, Debug)]
-pub enum Val {
-    Address { value: String, typ: String }, // Represents an address value.
-    Array { value: Vec<Val>, typ: String }, // Represents an array of values.
-    Bool { value: bool, typ: String },      // Represents a boolean value.
-    ByteVec { value: String, typ: String }, // Represents a byte vector value.
-    I256 { value: String, typ: String },    // Represents an I256 value.
-    U256 { value: String, typ: String },    // Represents a U256 value.
-}
-
-/// Represents a contract event by block hash.
-/// Contains the transaction ID, contract address, event index, and the event fields.
-#[derive(Deserialize, Debug)]
-#[serde(rename_all = "camelCase")]
-pub struct ContractEventByBlockHash {
-    pub tx_id: String,            // The transaction ID associated with the event.
-    pub contract_address: String, // The contract address where the event was emitted.
-    pub event_index: i32,         // The index of the event.
-    pub fields: Vec<Val>,         // The fields of the event.
-}
-
-/// Represents an unsigned transaction.
-#[derive(Deserialize, Debug)]
->>>>>>> fd48eef3
 #[serde(rename_all = "camelCase")]
 pub struct UnsignedTx {
     pub tx_id: String,                        // The transaction ID.
@@ -211,12 +116,7 @@
     pub fixed_outputs: Vec<FixedAssetOutput>, // The fixed outputs of the transaction.
 }
 
-<<<<<<< HEAD
-#[derive(Deserialize, Debug, Clone)]
-=======
-/// Represents a transaction in the blockchain system.
-#[derive(Deserialize, Debug)]
->>>>>>> fd48eef3
+#[derive(Deserialize, Debug, Clone)]
 #[serde(rename_all = "camelCase")]
 pub struct Transaction {
     pub unsigned: UnsignedTx,            // The unsigned transaction.
@@ -227,24 +127,14 @@
     pub script_signatures: Vec<String>,  // The script signatures for the transaction.
 }
 
-<<<<<<< HEAD
-#[derive(Deserialize, Debug, Clone, Serialize)]
-=======
-/// Represents a reference to an output in a transaction.
-#[derive(Deserialize, Debug)]
->>>>>>> fd48eef3
+#[derive(Deserialize, Debug, Clone, Serialize)]
 #[serde(rename_all = "camelCase")]
 pub struct OutputRef {
     pub hint: i32,   // The hint associated with the output reference.
     pub key: String, // The key for the output reference.
 }
 
-<<<<<<< HEAD
-#[derive(Deserialize, Debug, Clone, Serialize)]
-=======
-/// Represents an output in a transaction.
-#[derive(Deserialize, Debug)]
->>>>>>> fd48eef3
+#[derive(Deserialize, Debug, Clone, Serialize)]
 #[serde(rename_all = "camelCase")]
 pub struct Output {}
 
@@ -260,12 +150,7 @@
     pub typ: String,              // The type of the contract output.
 }
 
-<<<<<<< HEAD
-#[derive(Deserialize, Debug, Clone, Serialize)]
-=======
-/// Represents an asset input in a transaction.
-#[derive(Deserialize, Debug)]
->>>>>>> fd48eef3
+#[derive(Deserialize, Debug, Clone, Serialize)]
 #[serde(rename_all = "camelCase")]
 pub struct AssetInput {
     pub output_ref: OutputRef, // The output reference for the asset input.
@@ -276,22 +161,24 @@
 #[derive(Deserialize, Debug)]
 #[serde(rename_all = "camelCase")]
 pub struct AssetOutput {
-    pub hint: i32,                // The hint for the asset output.
-    pub key: String,              // The key for the asset output.
-    pub atto_alph_amount: String, // The amount of atto alph associated with the output.
-    pub address: String,          // The address associated with the output.
-    pub tokens: Vec<Token>,       // The tokens associated with the output.
-    pub lock_time: i64,           // The lock time for the asset output.
-    pub message: String,          // The message for the asset output.
-    pub typ: String,              // The type of the asset output.
-}
-
-<<<<<<< HEAD
-#[derive(Deserialize, Debug, Clone, Serialize)]
-=======
-/// Represents a fixed asset output in a transaction.
-#[derive(Deserialize, Debug)]
->>>>>>> fd48eef3
+    pub hint: i32,
+    pub key: String,
+    pub atto_alph_amount: String,
+    pub address: String,
+    pub tokens: Vec<Token>,
+    pub lock_time: i64,
+    pub message: String,
+    pub typ: String,
+}
+
+#[derive(Deserialize, Debug, Clone, Serialize)]
+#[serde(rename_all = "camelCase")]
+pub struct Token {
+    pub id: String,
+    pub amount: String,
+}
+
+#[derive(Deserialize, Debug, Clone, Serialize)]
 #[serde(rename_all = "camelCase")]
 pub struct FixedAssetOutput {
     pub hint: i32,                // The hint for the fixed asset output.
@@ -303,28 +190,12 @@
     pub message: String,          // The message for the fixed asset output.
 }
 
-<<<<<<< HEAD
-#[derive(Deserialize, Debug, Clone, Serialize)]
-=======
-/// Represents a token in a transaction.
-#[derive(Deserialize, Debug)]
->>>>>>> fd48eef3
-#[serde(rename_all = "camelCase")]
-pub struct Token {
-    pub id: String,     // The token ID.
-    pub amount: String, // The amount of the token.
-}
-
-<<<<<<< HEAD
 #[derive(Deserialize, Debug, Clone, Serialize)]
 pub struct TimestampRange {
     pub from: u64,
     pub to: u64,
 }
 
-=======
-/// Tests for the module to ensure correct deserialization and display functionality.
->>>>>>> fd48eef3
 #[cfg(test)]
 mod tests {
     use super::*;
